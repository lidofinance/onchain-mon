<<<<<<< HEAD
## 13.05.2025
1. Add support for fetching blocks by number and dynamic time
2. Add support for skipped blocks
=======
## 29.04.2025
1. Forwarder: added Cool down period for sent findings.
>>>>>>> 28a76884

## 18.04.2025
1. Feeder: added int blockDto: "From", "TransactionHash" to each receipt

## 04.04.2025
1. Added env variable BLOCK_EXPLORER = {etherscan, hoody.etherscan and etc}

## 21.02.2025
1. Added zstd compression

## 18.02.2025
1. Increased MaxMsgSize for Nats for 4Mb

## 13.02.2025
1. Integrated sentry with slog

## 07.02.2025
1. Fix opsGenia status. Send only P1, P2.

## 09.12.2024
1. Dynamic config feature: filter only desired Findings.

## 05.12.2024
1. Remove PublishedAlerts metrics
2. Added NotifyChannels: `forwarder_notification_channel_error_total`
3. Inc `feeder_blocks_published_total` for each unsuccessful network request

## 28.11.2024
1. Field "uniqueKey" is required for getting quorum.

## 16.10.2024
1. Added dynamic yaml notification config

## 11.10.2024
1. Quorum hash calculation: if unique key is specified - salt it with botId and Team
2. Made alert footer compact (2 lines) and add "happened ~ X seconds ago" text
3. Added code for stage consumers: yet disabled by commenting out
4. Fixed statusKey: from key -> statusKey on statusSent
5. Set expired 1m ttl for statusKey, countKey when instance has sent finding

## 08.10.2024
1. Split up feeder, forwarder to independent bin applications
2. Added mechanism for using UniqueKey for collecting quorum
3. Renamed repo from "finding-forwarder" to "onchain-mon"

## 04.10.2024
1. Removed Forta integration.
2. Fixed issues with Telegram markdown formatting.
3. Improved error handling: if FF fails to send a message with Telegram markdown, it will now send it as plain text.
4. Implemented length checks for Telegram: messages exceeding 4,096 characters will be truncated.
5. Implemented length checks for Discord: messages exceeding 2,000 characters will be truncated.

## 24.09.2024
1. Fix sending network alerts though telegram

## 23.09.2024
1. Add lru for quorum
2. Tun docker-compose-file
3. Upgrade GO 1.23.1
4. Increased MaxMsgSize for Nats for 3Mb
5. Lint project

## 16.09.2024
1. Added redis
2. Added quorum powered by redis
3. Added retry for sending message to Telegram, Discord, OpsGenie

## 14.09.2024
1. Added feeder

## 22.06.2024
1. Added DevOps independent consumer
2. Updated readme.md
3. Changed ```request_processing_seconds``` metric type from summary to histogram

## 21.06.2024
1. Added worker for each team

## 20.06.2024
1. Added version, commit to metric_build
2. Update dependencies
3. Update dependencies in tools

## 19.06.2024
1. Moved from logrus to default slog logger
2. Split up worker and service from one binary app
3. Added finding_published_total, finding_sent_total metrics, request_processing_seconds

## 17.06.2024
1. Added reconnect feature for nats client
2. Added swagger 200, 400 responses for /alert handler

## 07.06.2024
1. Optimized nats consumer worker
2. Optimized alert handlers
3. Added pprof profile handler
4. Added forta-local-config.yaml
5. Fixed crush for wrong app-name for prometheus prefix metric name
6. Updated dependencies

## 06.06.2024
1. Added sending alertAlias to OpsGenie
2. Fix alert handler

## 05.06.2024
1. Added Nats
2. Added workers for sending alert to telegram, discord and, opsGenie
3. Load environment variables inside docker from shell

## 31.05.2024
1. Added method for sending messages into telegram chat
2. Added method for sending messages into discord chat
3. Added method for sending messages into opsGenie chat
4. Set up linter rules
5. Preparation for redis-queue task

## 30.05.2024
1. Forked from go-template
2. Added forta-webhook support<|MERGE_RESOLUTION|>--- conflicted
+++ resolved
@@ -1,11 +1,9 @@
-<<<<<<< HEAD
 ## 13.05.2025
 1. Add support for fetching blocks by number and dynamic time
 2. Add support for skipped blocks
-=======
+
 ## 29.04.2025
 1. Forwarder: added Cool down period for sent findings.
->>>>>>> 28a76884
 
 ## 18.04.2025
 1. Feeder: added int blockDto: "From", "TransactionHash" to each receipt
