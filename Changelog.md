--- conflicted
+++ resolved
@@ -1,10 +1,8 @@
-<<<<<<< HEAD
+## 18.04.2025
+1. Feeder: added int blockDto: "From", "TransactionHash" to each receipt
+
 ## 04.04.2025
 1. Added env variable CHAIN_SCANNER = {etherscan, hoody.etherscan and etc}
-=======
-## 18.04.2025
-1. Feeder: added int blockDto: "From", "TransactionHash" to each receipt
->>>>>>> b50a25fc
 
 ## 21.02.2025
 1. Added zstd compression
